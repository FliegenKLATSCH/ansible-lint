"""Implementation of deprecated-bare-vars rule."""

# Copyright (c) 2013-2014 Will Thames <will@thames.id.au>
#
# Permission is hereby granted, free of charge, to any person obtaining a copy
# of this software and associated documentation files (the "Software"), to deal
# in the Software without restriction, including without limitation the rights
# to use, copy, modify, merge, publish, distribute, sublicense, and/or sell
# copies of the Software, and to permit persons to whom the Software is
# furnished to do so, subject to the following conditions:
#
# The above copyright notice and this permission notice shall be included in
# all copies or substantial portions of the Software.
#
# THE SOFTWARE IS PROVIDED "AS IS", WITHOUT WARRANTY OF ANY KIND, EXPRESS OR
# IMPLIED, INCLUDING BUT NOT LIMITED TO THE WARRANTIES OF MERCHANTABILITY,
# FITNESS FOR A PARTICULAR PURPOSE AND NONINFRINGEMENT. IN NO EVENT SHALL THE
# AUTHORS OR COPYRIGHT HOLDERS BE LIABLE FOR ANY CLAIM, DAMAGES OR OTHER
# LIABILITY, WHETHER IN AN ACTION OF CONTRACT, TORT OR OTHERWISE, ARISING FROM,
# OUT OF OR IN CONNECTION WITH THE SOFTWARE OR THE USE OR OTHER DEALINGS IN
# THE SOFTWARE.

from __future__ import annotations

import os
import sys
from typing import TYPE_CHECKING, Any

<<<<<<< HEAD
from ansiblelint.rules import AnsibleLintRule, TransformMixin
from ansiblelint.text import has_glob, has_jinja
=======
from ansiblelint.rules import AnsibleLintRule
from ansiblelint.text import has_glob, has_jinja, is_fqcn_or_name
>>>>>>> 453269b5

if TYPE_CHECKING:
    from ruamel.yaml.comments import CommentedMap, CommentedSeq

    from ansiblelint.errors import MatchError
    from ansiblelint.file_utils import Lintable
    from ansiblelint.utils import Task


class UsingBareVariablesIsDeprecatedRule(AnsibleLintRule, TransformMixin):
    """Using bare variables is deprecated."""

    id = "deprecated-bare-vars"
    description = (
        "Using bare variables is deprecated. Update your "
        "playbooks so that the environment value uses the full variable "
        "syntax ``{{ your_variable }}``"
    )
    severity = "VERY_HIGH"
    tags = ["deprecations"]
    version_added = "historic"

    def matchtask(
        self,
        task: Task,
        file: Lintable | None = None,
    ) -> bool | str:
        loop_type = next((key for key in task if key.startswith("with_")), None)
        if loop_type:
            if loop_type in [
                "with_nested",
                "with_together",
                "with_flattened",
                "with_filetree",
                "with_community.general.filetree",
            ]:
                # These loops can either take a list defined directly in the task
                # or a variable that is a list itself.  When a single variable is used
                # we just need to check that one variable, and not iterate over it like
                # it's a list. Otherwise, loop through and check all items.
                items = task[loop_type]
                if not isinstance(items, (list, tuple)):
                    items = [items]
                for var in items:
                    return self._matchvar(var, task, loop_type)
            elif loop_type == "with_subelements":
                return self._matchvar(task[loop_type][0], task, loop_type)
            elif loop_type in ["with_sequence", "with_ini", "with_inventory_hostnames"]:
                pass
            else:
                return self._matchvar(task[loop_type], task, loop_type)
        return False

    def _matchvar(
        self,
        varstring: str,
        task: dict[str, Any],
        loop_type: str,
    ) -> bool | str:
        if (
            isinstance(varstring, str)
            and not has_jinja(varstring)
            and is_fqcn_or_name(varstring)
        ):
            valid = loop_type == "with_fileglob" and bool(
                has_jinja(varstring) or has_glob(varstring),
            )

            valid |= loop_type == "with_filetree" and bool(
                has_jinja(varstring) or varstring.endswith(os.sep),
            )
            if not valid:
                message = "Possible bare variable '{0}' used in a '{1}' loop. You should use the full variable syntax ('{{{{ {0} }}}}') or convert it to a list if that is not really a variable."
                return message.format(task[loop_type], loop_type)
        return False

    def transform(
        self,
        match: MatchError,
        lintable: Lintable,
        data: CommentedMap | CommentedSeq | str,
    ) -> None:
        if match.tag == self.id:
            target_task = self.seek(match.yaml_path, data)
            for _ in range(len(target_task)):
                k, v = target_task.popitem(False)
                if k.startswith("with_"):
                    if not isinstance(v, str):
                        change_to_be_added = match.message.split("('")[1].split("')")[0]
                        target_task[k] = change_to_be_added
                    else:
                        target_task[k] = [v]
                else:
                    target_task[k] = v
            match.fixed = True


if "pytest" in sys.modules:
    import pytest

    # pylint: disable=ungrouped-imports
    from ansiblelint.rules import RulesCollection
    from ansiblelint.runner import Runner

    @pytest.mark.filterwarnings("ignore::ansible_compat.runtime.AnsibleWarning")
    def test_use_bare_positive() -> None:
        """Positive test for deprecated-bare-vars."""
        collection = RulesCollection()
        collection.register(UsingBareVariablesIsDeprecatedRule())
        success = "examples/playbooks/rule-deprecated-bare-vars-pass.yml"
        good_runner = Runner(success, rules=collection)
        assert [] == good_runner.run()

    def test_use_bare_negative() -> None:
        """Negative test for deprecated-bare-vars."""
        collection = RulesCollection()
        collection.register(UsingBareVariablesIsDeprecatedRule())
        failure = "examples/playbooks/rule-deprecated-bare-vars-fail.yml"
        bad_runner = Runner(failure, rules=collection)
        errs = bad_runner.run()
        assert len(errs) == 11<|MERGE_RESOLUTION|>--- conflicted
+++ resolved
@@ -26,13 +26,8 @@
 import sys
 from typing import TYPE_CHECKING, Any
 
-<<<<<<< HEAD
 from ansiblelint.rules import AnsibleLintRule, TransformMixin
-from ansiblelint.text import has_glob, has_jinja
-=======
-from ansiblelint.rules import AnsibleLintRule
 from ansiblelint.text import has_glob, has_jinja, is_fqcn_or_name
->>>>>>> 453269b5
 
 if TYPE_CHECKING:
     from ruamel.yaml.comments import CommentedMap, CommentedSeq
